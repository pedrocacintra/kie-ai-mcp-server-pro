--- conflicted
+++ resolved
@@ -1,6 +1,5 @@
 # Kie.ai MCP Server Pro
 
-<<<<<<< HEAD
 Model Context Protocol server that exposes the latest Kie.ai image and video generation APIs – including Google Nano Banana, GPT-4o Images, Flux Kontext, DALL·E 3, Ideogram 3, Stable Diffusion 3, Playground v3, and the newest video models such as Veo3, Sora 2, Runway Gen-3, Kling, Pika, Haiper, Runway Aleph, and Luma. All incoming requests are validated with Zod, forwarded to the correct REST endpoint, and tracked in a lightweight SQLite task database for status polling.
 
 ## Features
@@ -10,7 +9,6 @@
 - **Sora 2 defaults** – watermark removal is enabled automatically (`remove_watermark: true`) while leaving every other parameter configurable.
 - **Task persistence** – generation tasks are stored in SQLite so you can inspect history or resume polling after restarts.
 - **MCP ready** – ships as a CLI (`kie-ai-mcp-server`) with JSON schema definitions for each tool.
-=======
 An MCP (Model Context Protocol) server that provides access to Kie.ai's AI APIs including Nano Banana image generation/editing, GPT-4o and Flux Kontext image synthesis, Midjourney rendering, Veo3 video generation, and additional Runway and Luma video models.
 
 ## Features
@@ -26,7 +24,6 @@
 - **Task Management**: SQLite-based task tracking with status polling
 - **Smart Endpoint Routing**: Automatic detection of task types for status checking
 - **Error Handling**: Comprehensive error handling and validation
->>>>>>> 1d866a05
 
 ## Prerequisites
 
@@ -35,11 +32,8 @@
 
 ## Installation
 
-<<<<<<< HEAD
 ### Install from npm
-=======
 ### From npm
->>>>>>> 1d866a05
 
 ```bash
 npm install -g kie-ai-mcp-server-pro
@@ -88,13 +82,10 @@
 ```json
 {
   "kie-ai-mcp-server": {
-<<<<<<< HEAD
     "command": "npx",
     "args": ["-y", "kie-ai-mcp-server-pro"],
-=======
     "command": "node",
     "args": ["/path/to/kie-ai-mcp-server-pro/dist/index.js"],
->>>>>>> 1d866a05
     "env": {
       "KIE_AI_API_KEY": "your-api-key-here"
     }
@@ -105,14 +96,12 @@
 If you built from source, point to the compiled entry:
 
 ```json
-<<<<<<< HEAD
 {
   "kie-ai-mcp-server": {
     "command": "node",
     "args": ["/absolute/path/to/kie-ai-mcp-server-pro/dist/index.js"],
     "env": {
       "KIE_AI_API_KEY": "your-api-key-here"
-=======
   {
     "kie-ai-mcp-server": {
       "command": "npx",
@@ -120,14 +109,12 @@
       "env": {
         "KIE_AI_API_KEY": "your-api-key-here"
       }
->>>>>>> 1d866a05
     }
   }
 ```
 
 ## Available tools
 
-<<<<<<< HEAD
 Every tool exposes a JSON schema so IDEs and MCP clients can prompt for valid values. Shared enums:
 
 - `image_size`: `1:1`, `9:16`, `16:9`, `3:4`, `4:3`, `3:2`, `2:3`, `5:4`, `4:5`, `21:9`, `auto`
@@ -176,7 +163,10 @@
 1. Bump the version in `package.json`.
 2. Run `npm run build` to emit `dist/`.
 3. `npm publish --access public` (ensure you are logged in as `pedrocintra`).
-=======
+
+## License
+
+MIT © Pedro C. Cintra
 ### `generate_nano_banana`
 Generate images using Nano Banana with fine-grained control.
 
@@ -411,8 +401,26 @@
 - **MCP Server**: Open an issue at https://github.com/pedrocacintra/kie-ai-mcp-server-pro/issues
 - **Kie.ai API**: Contact support@kie.ai or check https://docs.kie.ai/
 - **API Keys**: Visit https://kie.ai/api-key
->>>>>>> 1d866a05
 
 ## License
 
-MIT © Pedro C. Cintra+MIT License - see LICENSE file for details.
+
+## Contributing
+
+1. Fork the repository
+2. Create a feature branch
+3. Make your changes
+4. Add tests if applicable
+5. Submit a pull request
+
+## Changelog
+
+### v1.0.0
+- Initial release
+- Nano Banana image generation and editing
+- Veo3 video generation
+- 1080p video upgrade support
+- SQLite task tracking
+- Smart endpoint routing
+- Comprehensive error handling