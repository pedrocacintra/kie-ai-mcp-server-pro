--- conflicted
+++ resolved
@@ -19,7 +19,6 @@
   FluxKontextGenerateSchema,
   FluxKontextEditSchema,
   MidjourneyImageSchema,
-<<<<<<< HEAD
   Dalle3ImageSchema,
   Dalle3QualityEnum,
   Dalle3StyleEnum,
@@ -44,13 +43,11 @@
   FluxKontextModelEnum,
   VideoResolutionEnum,
   VideoFrameRateValues,
-=======
   RunwayAlephVideoSchema,
   LumaVideoSchema,
   ImageSizeEnum,
   OutputFormatEnum,
   FluxKontextModelEnum,
->>>>>>> 1d866a05
   KieAiConfig
 } from './types.js';
 
@@ -124,7 +121,6 @@
     this.setupHandlers();
   }
 
-<<<<<<< HEAD
   private buildImageTools(): ImageToolConfig[] {
     return [
       {
@@ -276,7 +272,6 @@
               type: 'string',
               description: 'Webhook URL for task completion notifications',
               format: 'uri'
-=======
   private setupHandlers(): void {
     this.server.setRequestHandler(ListToolsRequestSchema, async () => {
       return {
@@ -637,7 +632,6 @@
                 }
               },
               required: ['task_id']
->>>>>>> 1d866a05
             }
           },
           required: ['prompt']
@@ -1526,10 +1520,8 @@
         }
 
         switch (name) {
-<<<<<<< HEAD
           case 'get_task_status':
             return await this.handleGetTaskStatus(args);
-=======
           case 'generate_nano_banana':
             return await this.handleGenerateNanoBanana(args);
 
@@ -1560,7 +1552,6 @@
           case 'get_task_status':
             return await this.handleGetTaskStatus(args);
 
->>>>>>> 1d866a05
           case 'list_tasks':
             return await this.handleListTasks(args);
           case 'get_veo3_1080p_video':
@@ -1582,12 +1573,9 @@
   private async runImageTool(tool: ImageToolConfig, args: unknown) {
     const request = tool.schema.parse(args);
 
-<<<<<<< HEAD
-=======
   private async handleEditNanoBanana(args: any) {
     const request = NanoBananaEditSchema.parse(args);
 
->>>>>>> 1d866a05
     try {
       const response = await tool.call(this.client, request);
 
@@ -1636,10 +1624,8 @@
     }
   }
 
-<<<<<<< HEAD
   private async runVideoTool(tool: VideoToolConfig, args: unknown) {
     const request = tool.schema.parse(args);
-=======
   private async handleGenerateGpt4oImage(args: any) {
     const request = Gpt4oImageSchema.parse(args);
 
@@ -1814,7 +1800,6 @@
 
   private async handleGenerateVeo3Video(args: any) {
     const request = Veo3GenerateSchema.parse(args);
->>>>>>> 1d866a05
 
     try {
       const response = await tool.call(this.client, request);
