--- conflicted
+++ resolved
@@ -8,7 +8,6 @@
   FluxKontextGenerateRequest,
   FluxKontextEditRequest,
   MidjourneyImageRequest,
-<<<<<<< HEAD
   Dalle3ImageRequest,
   IdeogramImageRequest,
   StableDiffusion3ImageRequest,
@@ -20,10 +19,8 @@
   KlingVideoRequest,
   PikaVideoRequest,
   HaiperVideoRequest,
-=======
   RunwayAlephVideoRequest,
   LumaVideoRequest,
->>>>>>> 1d866a05
   ImageResponse,
   TaskResponse
 } from './types.js';
@@ -119,7 +116,6 @@
     return this.makeRequest<ImageResponse>('/midjourney/generate', 'POST', request);
   }
 
-<<<<<<< HEAD
   async generateDalle3(request: Dalle3ImageRequest): Promise<KieAiResponse<ImageResponse>> {
     return this.makeRequest<ImageResponse>('/openai/dalle3/generate', 'POST', request);
   }
@@ -136,8 +132,6 @@
     return this.makeRequest<ImageResponse>('/playground/v3/generate', 'POST', request);
   }
 
-=======
->>>>>>> 1d866a05
   async generateRunwayAlephVideo(request: RunwayAlephVideoRequest): Promise<KieAiResponse<TaskResponse>> {
     return this.makeRequest<TaskResponse>('/runway/aleph/generate', 'POST', request);
   }
@@ -146,7 +140,6 @@
     return this.makeRequest<TaskResponse>('/luma/generate', 'POST', request);
   }
 
-<<<<<<< HEAD
   async generateSora2Video(request: Sora2VideoRequest): Promise<KieAiResponse<TaskResponse>> {
     return this.makeRequest<TaskResponse>('/sora/v2/generate', 'POST', request);
   }
@@ -167,8 +160,6 @@
     return this.makeRequest<TaskResponse>('/haiper/generate', 'POST', request);
   }
 
-=======
->>>>>>> 1d866a05
   async getTaskStatus(taskId: string, apiType?: string): Promise<KieAiResponse<any>> {
     const endpointMap: Record<string, string[]> = {
       'nano-banana': ['/playground/recordInfo'],
