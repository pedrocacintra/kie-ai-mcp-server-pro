--- conflicted
+++ resolved
@@ -17,7 +17,6 @@
 
 export const OutputFormatEnum = z.enum(['png', 'jpeg']);
 
-<<<<<<< HEAD
 export const VideoResolutionEnum = z.enum(['720p', '1080p', '4k', '8k', 'auto']);
 
 export const VideoFrameRateValues = [12, 15, 24, 25, 30, 48, 50, 60] as const;
@@ -33,8 +32,6 @@
   z.literal(60)
 ]);
 
-=======
->>>>>>> 1d866a05
 // Zod schemas for request validation
 export const NanoBananaGenerateSchema = z.object({
   prompt: z.string().min(1).max(1000),
@@ -91,7 +88,6 @@
   callBackUrl: z.string().url().optional()
 });
 
-<<<<<<< HEAD
 export const Dalle3QualityEnum = z.enum(['standard', 'hd']);
 export const Dalle3StyleEnum = z.enum(['vivid', 'natural']);
 
@@ -153,8 +149,6 @@
   callBackUrl: z.string().url().optional()
 });
 
-=======
->>>>>>> 1d866a05
 export const RunwayAlephVideoSchema = z.object({
   prompt: z.string().min(1).max(2000),
   imageUrls: z.array(z.string().url()).max(4).optional(),
@@ -170,7 +164,6 @@
   callBackUrl: z.string().url().optional()
 });
 
-<<<<<<< HEAD
 export const Sora2StyleEnum = z.enum([
   'cinematic',
   'photorealistic',
@@ -251,8 +244,6 @@
   callBackUrl: z.string().url().optional()
 });
 
-=======
->>>>>>> 1d866a05
 // TypeScript types
 export type NanoBananaGenerateRequest = z.infer<typeof NanoBananaGenerateSchema>;
 export type NanaBananaEditRequest = z.infer<typeof NanoBananaEditSchema>;
@@ -261,7 +252,6 @@
 export type FluxKontextGenerateRequest = z.infer<typeof FluxKontextGenerateSchema>;
 export type FluxKontextEditRequest = z.infer<typeof FluxKontextEditSchema>;
 export type MidjourneyImageRequest = z.infer<typeof MidjourneyImageSchema>;
-<<<<<<< HEAD
 export type Dalle3ImageRequest = z.infer<typeof Dalle3ImageSchema>;
 export type IdeogramImageRequest = z.infer<typeof IdeogramImageSchema>;
 export type StableDiffusion3ImageRequest = z.infer<typeof StableDiffusion3ImageSchema>;
@@ -273,10 +263,8 @@
 export type KlingVideoRequest = z.infer<typeof KlingVideoSchema>;
 export type PikaVideoRequest = z.infer<typeof PikaVideoSchema>;
 export type HaiperVideoRequest = z.infer<typeof HaiperVideoSchema>;
-=======
 export type RunwayAlephVideoRequest = z.infer<typeof RunwayAlephVideoSchema>;
 export type LumaVideoRequest = z.infer<typeof LumaVideoSchema>;
->>>>>>> 1d866a05
 
 export interface KieAiResponse<T = any> {
   code: number;
@@ -304,7 +292,6 @@
     | 'flux-kontext-generate'
     | 'flux-kontext-edit'
     | 'midjourney-image'
-<<<<<<< HEAD
     | 'dalle3-image'
     | 'ideogram-image'
     | 'stable-diffusion3-image'
@@ -316,10 +303,8 @@
     | 'kling-video'
     | 'pika-video'
     | 'haiper-video';
-=======
     | 'runway-aleph-video'
     | 'luma-video';
->>>>>>> 1d866a05
   status: 'pending' | 'processing' | 'completed' | 'failed';
   created_at: string;
   updated_at: string;
