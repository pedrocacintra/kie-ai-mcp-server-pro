--- conflicted
+++ resolved
@@ -263,11 +263,8 @@
 export type KlingVideoRequest = z.infer<typeof KlingVideoSchema>;
 export type PikaVideoRequest = z.infer<typeof PikaVideoSchema>;
 export type HaiperVideoRequest = z.infer<typeof HaiperVideoSchema>;
-<<<<<<< HEAD
-=======
 export type RunwayAlephVideoRequest = z.infer<typeof RunwayAlephVideoSchema>;
 export type LumaVideoRequest = z.infer<typeof LumaVideoSchema>;
->>>>>>> 1ae6ba7d
 
 export interface KieAiResponse<T = any> {
   code: number;
@@ -306,11 +303,8 @@
     | 'kling-video'
     | 'pika-video'
     | 'haiper-video';
-<<<<<<< HEAD
-=======
     | 'runway-aleph-video'
     | 'luma-video';
->>>>>>> 1ae6ba7d
   status: 'pending' | 'processing' | 'completed' | 'failed';
   created_at: string;
   updated_at: string;
