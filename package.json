--- conflicted
+++ resolved
@@ -1,10 +1,7 @@
 {
   "name": "kie-ai-mcp-server-pro",
   "version": "1.2.0",
-<<<<<<< HEAD
-=======
   "version": "1.1.1",
->>>>>>> 1ae6ba7d
   "description": "Model Context Protocol server for the expanded Kie.ai image and video generation APIs",
   "main": "dist/index.js",
   "types": "dist/index.d.ts",
@@ -35,12 +32,9 @@
     "gpt-4o",
     "flux-kontext",
     "sora2"
-<<<<<<< HEAD
-=======
     "midjourney",
     "runway",
     "luma"
->>>>>>> 1ae6ba7d
   ],
   "author": "pedrocintra",
   "license": "MIT",
